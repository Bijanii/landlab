--- conflicted
+++ resolved
@@ -150,12 +150,10 @@
     def __init__(self, *args, **kwds):
         self._name, self._size = args[0], args[1]
         self._fixed_size = bool(kwds.get('fixed_size', True))
-<<<<<<< HEAD
-        self._ds = xr.Dataset()
-=======
+
         # self._ds = xr.Dataset()
         self._ds = kwds.pop('ds', xr.Dataset())
->>>>>>> 4acdf756
+
         self._units = {}
 
     @property
@@ -671,7 +669,7 @@
             group = kwds.pop('at', kwds.pop('centering', 'node'))
         else:
             group = args[0]
-        
+
         if group == 'grid':
             raise ValueError("ones is not supported for at='grid', if you "
                              "want to create a field at the grid, use\n"
@@ -736,8 +734,8 @@
         Return a new array of the data field size, filled with zeros. Keyword
         arguments are the same as that for the equivalent numpy function.
 
-        This method is not valid for the group *grid*.        
-        
+        This method is not valid for the group *grid*.
+
         See Also
         --------
         numpy.zeros : See for a description of optional keywords.
@@ -771,9 +769,9 @@
         Add an array of data values to a collection of fields and associate it
         with the key, *name*. Use the *copy* keyword to, optionally, add a
         copy of the provided array.
-        
+
         In the case of adding to the collection *grid*, the added field is a
-        numpy scalar rather than a numpy array. 
+        numpy scalar rather than a numpy array.
 
         Construction::
 
@@ -908,9 +906,9 @@
         entries, and add it to the field as *name*. The *units* keyword gives
         the units of the new fields as a string. Remaining keyword arguments
         are the same as that for the equivalent numpy function.
-        
+
         This method is not valid for the group *grid*.
-        
+
         Construction::
 
             add_empty(name, at='node', units='-', noclobber=True)
@@ -961,7 +959,7 @@
         add it to the field as *name*. The *units* keyword gives the units of
         the new fields as a string. Remaining keyword arguments are the same
         as that for the equivalent numpy function.
-        
+
         This method is not valid for the group *grid*.
 
         Construction::
