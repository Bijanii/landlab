--- conflicted
+++ resolved
@@ -907,13 +907,7 @@
         are the same as that for the equivalent numpy function.
 
         This method is not valid for the group *grid*.
-<<<<<<< HEAD
-
-        Construction::
-
-            add_empty(name, at='node', units='-', noclobber=True)
-=======
->>>>>>> 17ba3c24
+
 
         Parameters
         ----------
