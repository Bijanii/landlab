#! /usr/bin/env python
"""The Landlab

:Package name: TheLandlab
:Release date: 2013-03-24
:Authors: Greg Tucker, Nicole Gasparini, Erkan Istanbulluoglu, Daniel Hobley,
    Sai Nudurupati, Jordan Adams, Eric Hutton
:URL: http://csdms.colorado.edu/trac/landlab
:License: MIT
"""

from __future__ import absolute_import

<<<<<<< HEAD
__version__ = '1.0.3'
=======
__version__ = '1.1.0'
>>>>>>> 7a846fe2


import os
if 'DISPLAY' not in os.environ:
    try:
        import matplotlib
    except ImportError:
        import warnings
        warnings.warn('matplotlib not found', ImportWarning)
    else:
        matplotlib.use('Agg')

from .core.model_parameter_dictionary import ModelParameterDictionary
from .core.model_parameter_dictionary import (MissingKeyError,
                                              ParameterValueError)
from .core.model_parameter_loader import load_params
from .core.model_component import Component
from .framework.collections import Palette, Arena, NoProvidersError
from .framework.decorators import Implements, ImplementsOrRaise
from .framework.framework import Framework
from .field.scalar_data_fields import FieldError
from .grid import *
from .plot import *

from .testing.nosetester import LandlabTester
test = LandlabTester().test
bench = LandlabTester().bench

__all__ = ['ModelParameterDictionary', 'MissingKeyError',
           'ParameterValueError', 'Component', 'Palette', 'Arena',
           'NoProvidersError', 'Implements', 'ImplementsOrRaise',
           'Framework', 'FieldError', 'LandlabTester', 'load_params']<|MERGE_RESOLUTION|>--- conflicted
+++ resolved
@@ -11,11 +11,7 @@
 
 from __future__ import absolute_import
 
-<<<<<<< HEAD
-__version__ = '1.0.3'
-=======
 __version__ = '1.1.0'
->>>>>>> 7a846fe2
 
 
 import os
