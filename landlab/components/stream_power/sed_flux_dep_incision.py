--- conflicted
+++ resolved
@@ -142,7 +142,6 @@
 
     def initialize(self, grid, params_file):
         """
-<<<<<<< HEAD
         This module implements sediment flux dependent channel incision
         following:
 
@@ -155,18 +154,6 @@
         want it to represent a bedrock resistance term, be sure to set Dchar
         if you use the MPM transport capacity relation, and do not use the
         flag 'slope_sensitive_threshold'.
-=======
-        This module implements sediment flux dependent channel incision following:
-
-        E = f(Qs, Qc) * stream_power - sp_crit,
-
-        where stream_power is the stream power (often ==K*A**m*S**n) provided by the
-        stream_power.py component. Note that under this incision paradigm, sp_crit
-        is assumed to be controlled exclusively by sediment mobility, i.e., it is
-        not a function of bedrock resistance. If you want it to represent a bedrock
-        resistance term, be sure to set Dchar if you use the MPM transport capacity
-        relation, and do not use the flag 'slope_sensitive_threshold'.
->>>>>>> ff0dbe7d
 
         The component currently assumes that the threshold on bed incision is
         controlled by the threshold of motion of its sediment cover. This means
@@ -174,7 +161,6 @@
         characteristic grain size, and shear stress threshold.
 
         This calculation has a tendency to be slow, and can easily result in
-<<<<<<< HEAD
         numerical instabilities. These instabilities are suppressed by
         retaining a memory of what the sediment flux was in the last time step,
         and weighting the next timestep by that value. XXXmore detail needed.
@@ -183,14 +169,6 @@
             2. do it iteratively; only do incision one the sed flux you are
             using stabilises (so the previous iter "seed" becomes less
             important)
-=======
-        numerical instabilities. These instabilities are suppressed by retaining a
-        memory of what the sediment flux was in the last time step, and weighting
-        the next timestep by that value. XXXmore detail needed. Possibilities:
-            1. weight by last timestep/2timesteps (what about early ones?)
-            2. do it iteratively; only do incision one the sed flux you are using
-            stabilises (so the previous iter "seed" becomes less important)
->>>>>>> ff0dbe7d
 
         Parameters needed in the initialization file follow those for
         stream_power.py. However, we now require additional input terms for the
@@ -201,14 +179,10 @@
             *k_Q, k_w, mannings_n -> floats. These are the prefactors on the
                 basin hydrology and channel width-discharge relations, and n
                 from the Manning's equation, respectively. These are
-<<<<<<< HEAD
                 needed to allow calculation of shear stresses and hence
                 carrying capacities from the local slope and drainage area
                 alone.
-=======
-                needed to allow calculation of shear stresses and hence carrying
-                capacities from the local slope and drainage area alone.
->>>>>>> ff0dbe7d
+
                 Don't know what to set these values to? k_w=2.5, k_Q=2.5e-7,
                 mannings_n=0.05 give vaguely plausible numbers with b=0.5,
                 c = 1.(e.g., for a drainage area ~350km2, like Boulder Creek
@@ -217,7 +191,6 @@
                 with calibration, the ?50yr return time 2013 floods produced
                 depths ~2.3m with Q~200m3/s]
             *sed_dependency_type -> 'None', 'linear_decline', 'parabolic',
-<<<<<<< HEAD
                 'almost_parabolic', 'generalized_humped'. For definitions,
                 see Gasparini et al., 2006; Hobley et al., 2011.
             *Qc -> This input controls the sediment capacity used by the
@@ -231,27 +204,13 @@
         Depending on which options are specified above, further parameters may
         be required:
             *If sed_dependency_type=='generalized_humped', need the shape
-            parameters used by Hobley et al:
-=======
-                'almost_parabolic', 'generalized_humped'. For definitions, see Gasparini
-                et al., 2006; Hobley et al., 2011.
-            *Qc -> This input controls the sediment capacity used by the component.
-                It can calculate sediment carrying capacity for itself if this
-                parameter is a string 'MPM', which will cause the component to use a
-                slightly modified version of the Meyer-Peter Muller equation (again, see
-                Hobley et al., 2011). Alternatively, it can be another string denoting
-                the grid field name in which a precalculated capacity is stored.
-
-        Depending on which options are specified above, further parameters may be
-        required:
-            *If sed_dependency_type=='generalized_humped', need the shape parameters
-            used by Hobley et al:
->>>>>>> ff0dbe7d
+                parameters used by Hobley et al:
+
                 kappa_hump
                 nu_hump
                 phi_hump
                 c_hump
-<<<<<<< HEAD
+                
                 Note the onus is on the user to ensure that these parameters
                 result in a viable shape, i.e., one where the maximum is 1 and
                 there is indeed a hump in the profile. If these parameters are
@@ -275,27 +234,6 @@
                 *and* a critical Shields number of 0.05. (If you really,
                 really want to, you can override this critical Shields number
                 too; use parameter *threshold_Shields*).
-=======
-                Note the onus is on the user to ensure that these parameters result
-                in a viable shape, i.e., one where the maximum is 1 and there is
-                indeed a hump in the profile. If these parameters are NOT specified,
-                they will default to the form of the curve for Leh valley as found
-                in Hobley et al 2011: nu=1.13; phi=4.24; c=0.00181; kappa=13.683.
-
-            *If Qc=='MPM', these parameters may optionally be provided:
-                Dchar -> characteristic grain size (i.e., D50) on the bed, in m.
-                C_MPM -> the prefactor in the MPM relation. Defaults to 1, as in the
-                    relation sensu stricto, but can be modified to "tune" the
-                    equations to a known point where sediment deposition begins.
-                    In cases where k_Q and k_w are not known from real data, it
-                    is recommended these parameters be tuned in preference to C.
-
-            *...if Dchar is NOT provided, the component will attempt to set (and will
-                report) an appropriate characteristic grain size, such that it is
-                consistent both with the threshold provided *and* a critical Shields
-                number of 0.05. (If you really, really want to, you can override this
-                critical Shields number too; use parameter *threshold_Shields*).
->>>>>>> ff0dbe7d
 
         OPTIONAL:
             *rock_density -> in kg/m3 (defaults to 2700)
@@ -308,7 +246,6 @@
                 If not provided, may be overridden by the following parameters.
                 If it is not, defaults to 0.
             *slope_sensitive_threshold -> a boolean, defaults to FALSE.
-<<<<<<< HEAD
                 In steep mountain environments, the critical Shields number
                 for particle motion appears to be weakly sensitive to the
                 local slope, as taustar_c=0.15*S**0.25 (Lamb et al, 2008).
@@ -323,20 +260,6 @@
                 that is used to find Dchar if it isn't provided. No threshold
                 can be specified in the parameter file, and Dchar must be
                 specified.
-=======
-                In steep mountain environments, the critical Shields number for particle
-                motion appears to be weakly sensitive to the local slope, as
-                taustar_c=0.15*S**0.25 (Lamb et al, 2008). If this flag is set to TRUE,
-                the critical threshold in the landscape is allowed to become slope
-                sensitive as well, in order to be consistent with this equation.
-                This modification was used by Hobley et al., 2011.
-
-            *set_threshold_from_Dchar -> a boolean, defaults to FALSE.
-                Use this flag to force an appropriate threshold value from a
-                provided Dchar. i.e., this is the inverse of the procedure that is
-                used to find Dchar if it isn't provided. No threshold can be
-                specified in the parameter file, and Dchar must be specified.
->>>>>>> ff0dbe7d
 
             *return_stream_properties -> bool (default False).
                 If True, this component will save the calculations for
@@ -349,7 +272,7 @@
         self.fraction_gradient_change = 0.25
         self.pseudoimplicit_repeats = 5
         self._grid = grid
-<<<<<<< HEAD
+
         self.link_S_with_trailing_blank = np.zeros(grid.number_of_links+1)
         # ^needs to be filled with values in execution
         self.count_active_links = np.zeros_like(
@@ -360,43 +283,6 @@
         self._K_unit_time = inputs.read_float('K_sp')/31557600.
         # ^...because we work with dt in seconds
         # set gravity
-=======
-        self.link_S_with_trailing_blank = np.zeros(grid.number_of_links+1) #needs to be filled with values in execution
-        self.count_active_links = np.zeros_like(self.link_S_with_trailing_blank, dtype=int)
-        self.count_active_links[:-1] = 1
-        inputs = ModelParameterDictionary(params_file)
-        try:
-            self.thresh = inputs.read_float('threshold_shear_stress')
-            self.set_threshold = True #flag for sed_flux_dep_incision to see if the threshold was manually set.
-            # print("Found a shear stress threshold to use: ", self.thresh)
-        except MissingKeyError:
-            warnings.warn("Found no incision threshold to use.")
-            self.thresh = 0.
-            self.set_threshold = False
-        try:
-            self._a = inputs.read_float('a_sp')
-        except:
-            warnings.warn("a not supplied. Setting power on shear stress to 1.")
-            self._a = 1.
-        try:
-            self._b = inputs.read_float('b_sp')
-        except MissingKeyError:
-            #if self.use_W:
-            #    self._b = 0.
-            #else:
-            raise NameError('b was not set')
-        try:
-            self._c = inputs.read_float('c_sp')
-        except MissingKeyError:
-            #if self.use_Q:
-            #    self._c = 1.
-            #else:
-            raise NameError('c was not set') #we need to restore this functionality later
-        #'To use the sed flux dependent model, you must set a,b,c not m,n. Try a=1,b=0.5,c=1...?'
-
-        self._K_unit_time = inputs.read_float('K_sp')/31557600. #...because we work with dt in seconds
-        #set gravity
->>>>>>> ff0dbe7d
         try:
             self.g = inputs.read_float('g')
         except MissingKeyError:
@@ -417,19 +303,6 @@
             (self.sed_density-self.fluid_density)/self.fluid_density*self.g)
         # ^to accelerate MPM calcs
         self.rho_g = self.fluid_density*self.g
-<<<<<<< HEAD
-=======
-
-        self.k_Q = inputs.read_float('k_Q')
-        self.k_w = inputs.read_float('k_w')
-        mannings_n = inputs.read_float('mannings_n')
-        self.mannings_n = mannings_n
-        if mannings_n<0. or mannings_n>0.2:
-            warnings.warn("Manning's n outside it's typical range")
-
-        self.diffusivity_power_on_A = 0.9*self._c*(1.-self._b) #i.e., q/D**(1/6)
-
->>>>>>> ff0dbe7d
         self.type = inputs.read_string('sed_dependency_type')
         try:
             self.Qc = inputs.read_string('Qc')
@@ -445,7 +318,6 @@
         except MissingKeyError:
             self.return_ch_props = False
 
-<<<<<<< HEAD
         if self.Qc == 'MPM':
             try:
                 self.thresh = inputs.read_float('threshold_shear_stress')
@@ -514,9 +386,6 @@
             self._nt = inputs.read_float('n_t')
 
         # now conditional inputs
-=======
-        #now conditional inputs
->>>>>>> ff0dbe7d
         if self.type == 'generalized_humped':
             try:
                 self.kappa = inputs.read_float('kappa_hump')
@@ -528,24 +397,13 @@
                 self.nu = 1.13
                 self.phi = 4.24
                 self.c = 0.00181
-<<<<<<< HEAD
                 print('Adopting inbuilt parameters for the humped function ' +
                       'form...')
-=======
-                print('Adopting inbuilt parameters for the humped function form...')
-
-        try:
-            self.lamb_flag = inputs.read_bool('slope_sensitive_threshold')
-            #this is going to be a nightmare to implement...
-        except:
-            self.lamb_flag = False
->>>>>>> ff0dbe7d
 
         if self.Qc == 'MPM':
             try:
                 self.Dchar_in = inputs.read_float('Dchar')
             except MissingKeyError:
-<<<<<<< HEAD
                 assert self.thresh > 0., (
                     "Can't automatically set characteristic grain size if " +
                     "threshold is 0 or unset!")
@@ -554,19 +412,12 @@
                     self.sed_density-self.fluid_density)/self.shields_crit
                 print('Setting characteristic grain size from the Shields ' +
                       'criterion...')
-=======
-                assert self.thresh > 0., "Can't automatically set characteristic grain size if threshold is 0 or unset!"
-                #remember the threshold getting set is already tau**a
-                self.Dchar_in = self.thresh/self.g/(self.sed_density-self.fluid_density)/self.shields_crit
-                print('Setting characteristic grain size from the Shields criterion...')
->>>>>>> ff0dbe7d
                 print('Characteristic grain size is: ', self.Dchar_in)
             try:
                 self.C_MPM = inputs.read_float('C_MPM')
             except MissingKeyError:
                 self.C_MPM = 1.
 
-<<<<<<< HEAD
             if self.override_threshold:
                 # print("Overriding any supplied threshold...")
                 try:
@@ -604,51 +455,16 @@
             # both these are divided by sed density to give a vol flux
             self.Qs_power_onA = self._c*(0.6+self._b/15.)
             self.Qs_power_onAthresh = twothirds*self._b*self._c
-=======
-        if self.override_threshold:
-            # print("Overriding any supplied threshold...")
-            try:
-                self.thresh = self.shields_crit*self.g*(self.sed_density-self.fluid_density)*self.Dchar_in
-            except AttributeError:
-                self.thresh = self.shields_crit*self.g*(self.sed_density-self.fluid_density)*inputs.read_float('Dchar')
-            # print("Threshold derived from grain size and Shields number is: ", self.thresh)
->>>>>>> ff0dbe7d
 
         self.cell_areas = np.empty(grid.number_of_nodes)
         self.cell_areas.fill(np.mean(grid.area_of_cell))
         self.cell_areas[grid.node_at_cell] = grid.area_of_cell
-<<<<<<< HEAD
-
-=======
-        #new 11/12/14
-        self.point6onelessb = 0.6*(1.-self._b)
-        self.shear_stress_prefactor = self.fluid_density*self.g*(self.mannings_n/self.k_w)**0.6
-
-        if self.set_threshold is False or self.override_threshold:
-            try:
-                self.shields_prefactor_to_shear = (self.sed_density-self.fluid_density)*self.g*self.Dchar_in
-            except AttributeError: #no Dchar
-                self.shields_prefactor_to_shear_noDchar = (self.sed_density-self.fluid_density)*self.g
-
-        twothirds = 2./3.
-        self.Qs_prefactor = 4.*self.C_MPM**twothirds*self.fluid_density**twothirds/(self.sed_density-self.fluid_density)**twothirds*self.g**(twothirds/2.)*mannings_n**0.6*self.k_w**(1./15.)*self.k_Q**(0.6+self._b/15.)/self.sed_density**twothirds
-        self.Qs_thresh_prefactor = 4.*(self.C_MPM*self.k_w*self.k_Q**self._b/self.fluid_density**0.5/(self.sed_density-self.fluid_density)/self.g/self.sed_density)**twothirds
-        #both these are divided by sed density to give a vol flux
-        self.Qs_power_onA = self._c*(0.6+self._b/15.)
-        self.Qs_power_onAthresh = twothirds*self._b*self._c
-        
->>>>>>> ff0dbe7d
+
         # set up the necessary fields:
         self.initialize_output_fields()
         if self.return_ch_props:
             self.initialize_optional_output_fields()
 
-<<<<<<< HEAD
-=======
-
-
-
->>>>>>> ff0dbe7d
     def get_sed_flux_function(self, rel_sed_flux):
         if self.type == 'generalized_humped':
             "Returns K*f(qs,qc)"
@@ -674,29 +490,19 @@
                 'recognised!')
         return sed_flux_fn
 
-<<<<<<< HEAD
     def get_sed_flux_function_pseudoimplicit(self, sed_in, trans_cap_vol_out,
                                              prefactor_for_volume,
                                              prefactor_for_dz):
-=======
-
-    def get_sed_flux_function_pseudoimplicit(self, sed_in, trans_cap_vol_out, prefactor_for_volume, prefactor_for_dz):
->>>>>>> ff0dbe7d
         rel_sed_flux_in = sed_in/trans_cap_vol_out
         rel_sed_flux = rel_sed_flux_in
 
         if self.type == 'generalized_humped':
             "Returns K*f(qs,qc)"
-<<<<<<< HEAD
 
             def sed_flux_fn_gen(rel_sed_flux_in):
                 return self.kappa*(rel_sed_flux_in**self.nu + self.c)*np.exp(
                     -self.phi*rel_sed_flux_in)
 
-=======
-            def sed_flux_fn_gen(rel_sed_flux_in):
-                return self.kappa*(rel_sed_flux_in**self.nu + self.c)*np.exp(-self.phi*rel_sed_flux_in)
->>>>>>> ff0dbe7d
         elif self.type == 'linear_decline':
             def sed_flux_fn_gen(rel_sed_flux_in):
                 return 1.-rel_sed_flux_in
@@ -722,13 +528,9 @@
             def sed_flux_fn_gen(rel_sed_flux_in):
                 return 1.
         else:
-<<<<<<< HEAD
             raise MissingKeyError(
                 'Provided sed flux sensitivity type in input file was not ' +
                 'recognised!')
-=======
-            raise MissingKeyError('Provided sed flux sensitivity type in input file was not recognised!')
->>>>>>> ff0dbe7d
 
         for i in range(self.pseudoimplicit_repeats):
             sed_flux_fn = sed_flux_fn_gen(rel_sed_flux)
@@ -749,7 +551,6 @@
         sed_flux_out = rel_sed_flux*trans_cap_vol_out
         return dz, sed_flux_out, rel_sed_flux, error_in_sed_flux_fn
 
-<<<<<<< HEAD
     def erode(self, grid, dt=None, node_elevs='topographic__elevation',
               node_drainage_areas='drainage_area',
               node_receiving_flow='flow_receiver',
@@ -760,20 +561,6 @@
               # W_if_used=None, Q_if_used=None,
               stability_condition='loose',
               Dchar_if_used=None, io=None):
-=======
-
-    def erode(self, grid, dt=None, node_elevs='topographic__elevation',
-                node_drainage_areas='drainage_area',
-                node_receiving_flow='flow_receiver',
-                node_order_upstream='upstream_node_order',
-                node_slope='topographic__steepest_slope',
-                steepest_link='links_to_flow_receiver',
-                runoff_rate_if_used=None,
-                #W_if_used=None, Q_if_used=None,
-                stability_condition='loose',
-                Dchar_if_used=None, io=None):
->>>>>>> ff0dbe7d
-
         """
         Note this method must be passed both 'receiver' and 'upstream_order',
         either as strings for field access, or nnode- long arrays of the
@@ -787,88 +574,38 @@
         else:
             runoff_rate = 1.
 
-<<<<<<< HEAD
         if dt is None:
             dt = self.tstep
 
         if type(node_elevs) is str:
-=======
-        if dt==None:
-            dt = self.tstep
-        try:
-            self.Dchar=self.Dchar_in
-        except AttributeError:
-            try:
-                self.Dchar=grid.at_node[Dchar_if_used]
-            except FieldError:
-                assert type(Dchar_if_used)==np.ndarray
-                self.Dchar=Dchar_if_used
-            if not self.set_threshold:
-                assert self.override_threshold, "You need to confirm to the module you intend it to internally calculate a shear stress threshold, with set_threshold_from_Dchar in the input file."
-                #we need to adjust the thresholds for the Shields number & gs dynamically:
-                variable_thresh = self.shields_crit*self.g*(self.sed_density-self.fluid_density)*self.Dchar
-        else:
-            assert Dchar_if_used is None, "Trouble ahead... you can't provide Dchar both in the input file and as an array!"
-
-        if type(node_elevs)==str:
->>>>>>> ff0dbe7d
             node_z = grid.at_node[node_elevs]
         else:
             node_z = node_elevs
 
-<<<<<<< HEAD
         if type(node_drainage_areas) is str:
-=======
-        if type(node_drainage_areas)==str:
->>>>>>> ff0dbe7d
             node_A = grid.at_node[node_drainage_areas]
         else:
             node_A = node_drainage_areas
 
-<<<<<<< HEAD
         if type(node_receiving_flow) is str:
-=======
-        if type(node_receiving_flow)==str:
->>>>>>> ff0dbe7d
             flow_receiver = grid.at_node[node_receiving_flow]
         else:
             flow_receiver = node_receiving_flow
 
-<<<<<<< HEAD
         # new V3:
         if type(node_order_upstream) is str:
-=======
-        #new V3:
-        if type(node_order_upstream)==str:
->>>>>>> ff0dbe7d
             s_in = grid.at_node[node_order_upstream]
         else:
             s_in = node_order_upstream
 
-<<<<<<< HEAD
         if type(node_slope) is str:
             node_S = grid.at_node[node_slope]
         else:
             node_S = node_slope
-=======
-        if type(node_slope)==str:
-            node_S = grid.at_node[node_slope]
-        else:
-            node_S = node_slope
-
-        if self.lamb_flag:
-            variable_shields_crit = 0.15*node_S**0.25
-            try:
-                variable_thresh = variable_shields_crit*self.shields_prefactor_to_shear
-            except AttributeError:
-                variable_thresh = variable_shields_crit*self.shields_prefactor_to_shear_noDchar*self.Dchar
-
->>>>>>> ff0dbe7d
 
         if type(steepest_link) is str:
             link_length = np.empty(grid.number_of_nodes, dtype=float)
             link_length.fill(np.nan)
-<<<<<<< HEAD
             draining_nodes = np.not_equal(grid.at_node[steepest_link],
                                           BAD_INDEX_VALUE)
             core_draining_nodes = np.intersect1d(np.where(draining_nodes)[0],
@@ -1113,168 +850,6 @@
         self._grid = grid
 
         active_nodes = grid.core_nodes
-=======
-            draining_nodes = np.not_equal(grid.at_node[steepest_link], BAD_INDEX_VALUE)
-            core_draining_nodes = np.intersect1d(np.where(draining_nodes)[0], grid.core_nodes, assume_unique=True)
-            link_length[core_draining_nodes] = grid.link_length[grid.at_node[steepest_link][core_draining_nodes]]
-            #link_length=grid.dx
-        else:
-            link_length = grid.link_length[steepest_link]
-
-        node_Q = self.k_Q*runoff_rate*node_A**self._c
-        shear_stress_prefactor_timesAparts = self.shear_stress_prefactor*node_Q**self.point6onelessb
-        try:
-            transport_capacities_thresh = self.thresh*self.Qs_thresh_prefactor*runoff_rate**(0.66667*self._b)*node_A**self.Qs_power_onAthresh
-        except AttributeError:
-            transport_capacities_thresh = variable_thresh*self.Qs_thresh_prefactor*runoff_rate**(0.66667*self._b)*node_A**self.Qs_power_onAthresh
-
-        transport_capacity_prefactor_withA = self.Qs_prefactor*runoff_rate**(0.6+self._b/15.)*node_A**self.Qs_power_onA
-
-        internal_t = 0.
-        break_flag = False
-        dt_secs = dt*31557600.
-        counter = 0
-        rel_sed_flux = np.empty_like(node_Q)
-        #excess_vol_overhead = 0.
-
-        while 1: #use the break flag, to improve computational efficiency for runs which are very stable
-            #we assume the drainage structure is forbidden to change during the whole dt
-            #print "loop..."
-            #note slopes will be *negative* at pits
-            #track how many loops we perform:
-            counter += 1
-            #print counter
-            downward_slopes = node_S.clip(0.)
-            #positive_slopes = np.greater(downward_slopes, 0.)
-            slopes_tothe07 = downward_slopes**0.7
-            transport_capacities_S = transport_capacity_prefactor_withA*slopes_tothe07
-            trp_diff = (transport_capacities_S - transport_capacities_thresh).clip(0.)
-            transport_capacities = np.sqrt(trp_diff*trp_diff*trp_diff)
-            shear_stress = shear_stress_prefactor_timesAparts*slopes_tothe07
-            shear_tothe_a = shear_stress**self._a
-
-            dt_this_step = dt_secs-internal_t #timestep adjustment is made AFTER the dz calc
-            node_vol_capacities = transport_capacities*dt_this_step
-
-            sed_into_node = np.zeros(grid.number_of_nodes, dtype=float)
-            dz = np.zeros(grid.number_of_nodes, dtype=float)
-            len_s_in = s_in.size
-            cell_areas = self.cell_areas
-
-            for i in s_in[::-1]: #work downstream
-                try:
-                    cell_area = cell_areas[i]
-                except TypeError: #it's a float, not an array
-                    cell_area = cell_areas
-                sed_flux_into_this_node = sed_into_node[i]
-                node_capacity = transport_capacities[i] #we work in volume flux, not volume per se here
-                node_vol_capacity = node_vol_capacities[i]
-                if sed_flux_into_this_node < node_vol_capacity: #note incision is forbidden at capacity
-#                    sed_flux_ratio = sed_flux_into_this_node/node_capacity
-#                    fqsqc=self.get_sed_flux_function(sed_flux_ratio)
-#                    try:
-#                        thresh = variable_thresh
-#                    except: #it doesn't exist
-#                        thresh = self.thresh
-#                    dz_here = self._K_unit_time*dt_this_step*fqsqc*(shear_tothe_a[i]-thresh).clip(0.) #let's define down as +ve
-#                    vol_pass_attempted = dz_here*cell_area + sed_flux_into_this_node
-#                    if vol_pass_attempted > node_vol_capacity:
-#                        #it's vital we don't allow the final node to erode more than it can remove from the node!!
-#                        #=>must modify dz_here, not just drop that sed
-#                        excess_volume = vol_pass_attempted-node_vol_capacity
-#                        dz_reduction = excess_volume/cell_area
-#                        dz_here -= dz_reduction
-#                        #add a "sneak" to stop the transition point developing into a sed deposition shock:
-#                        if dz_here < 0.:
-#                            #excess_vol_overhead += (dz_reduction-dz_here)*cell_area
-#                            #node_vol_capacities[flow_receiver[i]] += excess_vol_overhead
-#                            dz_here = 0. #this sed packet gets to be "excess overhead" -> it gets freely transported downstream.
-#                            #...but problems will arise if the system terminates before a boundary cell! (Mass leak)
-#                            #also, upstream node is still incising freely; it can't feel this.
-#                            #slopes can still reverse, if the initial gradient was small
-#                            #=>no node may incise more than the next node down in the previous tstep?
-#                            #could use this to set dt_internal...
-#                            #do the "incising" part as normal, then pause once depo occurs,...
-#                            #then reduce dt_int so it can't dig further than the next node anywhere...
-#                            #then RERUN, don't scale dz
-#                        vol_pass = node_vol_capacity
-#                    else:
-#                        vol_pass = vol_pass_attempted
-##implementing the pseudoimplicit method instead:
-                    try:
-                        thresh = variable_thresh
-                    except: #it doesn't exist
-                        thresh = self.thresh
-                    dz_prefactor = self._K_unit_time*dt_this_step*(shear_tothe_a[i]-thresh).clip(0.)
-                    vol_prefactor = dz_prefactor*cell_area
-                    dz_here, sed_flux_out, rel_sed_flux_here, error_in_sed_flux = self.get_sed_flux_function_pseudoimplicit(sed_flux_into_this_node, node_vol_capacity, vol_prefactor, dz_prefactor)
-                    #note now dz_here may never create more sed than the out can transport...
-                    assert sed_flux_out <= node_vol_capacity, 'failed at node '+str(s_in.size-i)+' with rel sed flux '+str(sed_flux_out/node_capacity)
-                    rel_sed_flux[i] = rel_sed_flux_here
-                    vol_pass = sed_flux_out#*dt_this_step
-                else:
-                    rel_sed_flux[i] = 1.
-                    vol_dropped = sed_flux_into_this_node - node_vol_capacity
-                    dz_here = -vol_dropped/cell_area
-                    vol_pass = node_vol_capacity
-
-                dz[i] -= dz_here
-                sed_into_node[flow_receiver[i]] += vol_pass
-
-#            #perform the fractional-slope-change stability analysis
-#            elev_diff = node_z - node_z[flow_receiver]
-#            delta_dz = dz - dz[flow_receiver] #remember, here dz is DOWN (unlike the TL case)
-#            ###delta_dz = np.fabs(delta_dz)
-#            ##excess_fraction = delta_dz/elev_diff
-#            ##most_flattened_nodes = np.argmax(np.fabs(excess_fraction[grid.core_nodes]))
-#            node_flattening = self.fraction_gradient_change*elev_diff - delta_dz #note the condition is that gradient may not change by >X%, not must be >0
-#            #note all these things are zero for a pit node
-#            most_flattened_nodes = np.argmin(node_flattening[grid.core_nodes])
-#            most_flattened_nodes = np.take(grid.core_nodes, most_flattened_nodes) #get it back to node number, not core_node number
-#            ##most_flattened_val = np.take(excess_fraction, most_flattened_nodes)
-#            ##abs_most_flattened_val = np.fabs(most_flattened_val)
-#            most_flattened_val = np.take(node_flattening, most_flattened_nodes)
-#            print 'most flattened val: ', most_flattened_val
-#            if most_flattened_val>=0.:
-#            ##if abs_most_flattened_val<self.fraction_gradient_change:
-#                break_flag = True #all nodes are stable
-#            else: # a fraction > the critical fraction
-#            ###need to think about if we can assume dz and dt behave linearly in these cases...
-#            #first impression is that it's OK. Still assume everything works linearly *within any given tstep*
-#                most_extreme_elev_diff = np.take(elev_diff, most_flattened_nodes)
-#                most_extreme_delta_dz = np.take(delta_dz, most_flattened_nodes)
-#                print 'elev_diff: ', most_extreme_elev_diff
-#                print 'delta dz: ', most_extreme_delta_dz
-#                print '***'
-#                dt_fraction = 0.5*self.fraction_gradient_change*most_extreme_elev_diff/most_extreme_delta_dz
-#                ##dt_fraction = self.fraction_gradient_change/abs_most_flattened_val
-###persistent failure here happens when elev diff manages to reverse itself, which should be forbidden
-###this might be showing that a linear model *isn't* adequate
-###how about doing all the stability *before* the analysis? Once we have slope, capacity & fldir for all nodes,
-###worst case scenario is that all the potential sed gets dumped in this node
-###(better case - deduct the transport capacity out). ...isn't this just the TL stability condition??
-#
-#                #print 'dt_fraction: ', dt_fraction
-#                #correct those elevs
-#                dz *= dt_fraction
-#                dt_this_step *= dt_fraction
-            break_flag = True
-
-            node_z[grid.core_nodes] += dz[grid.core_nodes]
-
-            if break_flag:
-                break
-            #do we need to reroute the flow/recalc the slopes here? -> NO, slope is such a minor component of Diff we'll be OK
-            #BUT could be important not for the stability, but for the actual calc. So YES.
-            node_S = np.zeros_like(node_S)
-            #print link_length[core_draining_nodes]
-            node_S[core_draining_nodes] = (node_z-node_z[flow_receiver])[core_draining_nodes]/link_length[core_draining_nodes]
-            internal_t += dt_this_step #still in seconds, remember
-
-        self._grid=grid
-
-        active_nodes = np.where(grid.status_at_node != CLOSED_BOUNDARY)[0]
->>>>>>> ff0dbe7d
         if io:
             try:
                 io[active_nodes] = node_z[active_nodes]
@@ -1291,7 +866,6 @@
             # add the channel property field entries,
             # 'channel_width', 'channel_depth', and 'channel_discharge'
             W = self.k_w*node_Q**self._b
-<<<<<<< HEAD
             H = shear_stress/self.rho_g/node_S  # ...sneaky!
             grid.at_node['channel_width'] = W
             grid.at_node['channel_depth'] = H
@@ -1303,18 +877,6 @@
         grid.at_node['fluvial_sediment_flux_into_node'] = sed_into_node
         grid.at_node['relative_sediment_flux'] = rel_sed_flux
         # elevs set automatically to the name used in the function call.
-=======
-            H = shear_stress/self.rho_g/node_S #...sneaky!
-            grid.at_node['channel_width'][:] = W
-            grid.at_node['channel_depth'][:] = H
-
-        grid.at_node['channel_discharge'][:] = node_Q
-        grid.at_node['channel_bed_shear_stress'][:] = shear_stress
-        grid.at_node['fluvial_sediment_transport_capacity'][:] = transport_capacities
-        grid.at_node['fluvial_sediment_flux_into_node'][:] = sed_into_node
-        grid.at_node['relative_sediment_flux'][:] = rel_sed_flux
-        #elevs set automatically to the name used in the function call.
->>>>>>> ff0dbe7d
         self.iterations_in_dt = counter
 
         return grid, grid.at_node[elev_name]