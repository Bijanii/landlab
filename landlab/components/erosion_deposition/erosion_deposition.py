--- conflicted
+++ resolved
@@ -174,42 +174,11 @@
            -0.054, -0.053, -0.035,  7.053,  4.059,  5.041,  6.07 ,  7.004,
             8.01 ])
         """
-<<<<<<< HEAD
         super(ErosionDeposition, self).__init__(grid, m_sp=m_sp, n_sp=n_sp,
                                                 phi=phi, F_f=F_f, v_s=v_s,
                                                 dt_min=dt_min,
                                                 discharge_field=discharge_field)
 
-=======
-#        array([-0.47709402,  1.03606698,  2.0727653 ,  3.01126678,  4.06077707,
-#            1.08157495, -0.0799798 , -0.06459322, -0.05380581,  5.00969486,
-#            2.04008677, -0.06457996, -0.06457219, -0.05266169,  6.02641123,
-#            3.05874171, -0.05350698, -0.05265586, -0.03498794,  7.05334077,
-#            4.05922478,  5.0409473 ,  6.07035008,  7.0038935 ,  8.01034357])
-        # assign class variables to grid fields; create necessary fields
-        self.flow_receivers = grid.at_node['flow__receiver_node']
-        self.stack = grid.at_node['flow__upstream_node_order']
-        self.elev = grid.at_node['topographic__elevation']
-        self.slope = grid.at_node['topographic__steepest_slope']
-        self.link_to_reciever = grid.at_node['flow__link_to_receiver_node']
-        self.cell_area_at_node = grid.cell_area_at_node
-
-        if isinstance(grid, RasterModelGrid):
-            self.link_lengths = grid.length_of_d8
-        else:
-            self.link_lengths = grid.length_of_link
-
-        try:
-            self.qs = grid.at_node['sediment__flux']
-        except KeyError:
-            self.qs = grid.add_zeros(
-                'sediment__flux', at='node', dtype=float)
-        try:
-            self.q = grid.at_node['surface_water__discharge']
-        except KeyError:
-            self.q = grid.add_zeros(
-                'surface_water__discharge', at='node', dtype=float)
->>>>>>> 08f611b7
 
         self._grid = grid #store grid
 
@@ -265,12 +234,8 @@
                         self.qs_in,
                         self.erosion_term,
                         self.v_s,
-<<<<<<< HEAD
-                        self.F_f)
-=======
-                        self.frac_coarse,
+                        self.F_f,
                         self.phi)
->>>>>>> 08f611b7
 
         self.depo_rate[:] = 0.0
         self.depo_rate[self.q > 0] = (self.qs[self.q > 0] * \
@@ -331,12 +296,8 @@
                             self.qs_in,
                             self.erosion_term,
                             self.v_s,
-<<<<<<< HEAD
-                            self.F_f)
-=======
-                            self.frac_coarse,
+                            self.F_f,
                             self.phi)
->>>>>>> 08f611b7
 
             # Use Qs to calculate deposition rate at each node.
             self.depo_rate[:] = 0.0
