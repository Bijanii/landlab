--- conflicted
+++ resolved
@@ -114,11 +114,8 @@
 
         # Now setting up fields at the links...
         # For water discharge
-<<<<<<< HEAD
+
         self.surface_water__discharge = grid.add_zeros(
-=======
-        self.water__discharge = grid.add_zeros(
->>>>>>> 8cc8a9a7
             'link', 'surface_water__discharge',
             units=self._var_units['surface_water__discharge'])
 
