--- conflicted
+++ resolved
@@ -140,15 +140,14 @@
     boundary nodes are not really cells. If they were, though, this is how
     many there would be.
 
-<<<<<<< HEAD
-    >>> from landlab.utils.structured_grid import boundary_cell_count
-=======
     **** Shouldn't be deprecated. This routine returns the cells on the
     boundary. Not the cells surrounding boundary nodes because there aren't
     cells around boundary nodes by definition as previously understood.
       - SN  30Nov14  ****
 
->>>>>>> fc687f99
+    Examples
+    --------
+    >>> from landlab.utils.structured_grid import boundary_cell_count
     >>> boundary_cell_count((3, 4))
     10
     """
